package chat

import (
	"context"
	"time"

	"github.com/charmbracelet/bubbles/v2/key"
	"github.com/charmbracelet/bubbles/v2/spinner"
	tea "github.com/charmbracelet/bubbletea/v2"
	"github.com/charmbracelet/crush/internal/app"
	"github.com/charmbracelet/crush/internal/config"
	"github.com/charmbracelet/crush/internal/history"
	"github.com/charmbracelet/crush/internal/message"
	"github.com/charmbracelet/crush/internal/pubsub"
	"github.com/charmbracelet/crush/internal/session"
	"github.com/charmbracelet/crush/internal/tui/components/anim"
	"github.com/charmbracelet/crush/internal/tui/components/chat"
	"github.com/charmbracelet/crush/internal/tui/components/chat/editor"
	"github.com/charmbracelet/crush/internal/tui/components/chat/header"
	"github.com/charmbracelet/crush/internal/tui/components/chat/sidebar"
	"github.com/charmbracelet/crush/internal/tui/components/chat/splash"
	"github.com/charmbracelet/crush/internal/tui/components/completions"
	"github.com/charmbracelet/crush/internal/tui/components/core/layout"
	"github.com/charmbracelet/crush/internal/tui/components/dialogs/commands"
	"github.com/charmbracelet/crush/internal/tui/components/dialogs/filepicker"
	"github.com/charmbracelet/crush/internal/tui/page"
	"github.com/charmbracelet/crush/internal/tui/styles"
	"github.com/charmbracelet/crush/internal/tui/util"
	"github.com/charmbracelet/crush/internal/version"
	"github.com/charmbracelet/lipgloss/v2"
)

var ChatPageID page.PageID = "chat"

type (
	OpenFilePickerMsg struct{}
	ChatFocusedMsg    struct {
		Focused bool
	}
	CancelTimerExpiredMsg struct{}
)

type PanelType string

const (
	PanelTypeChat   PanelType = "chat"
	PanelTypeEditor PanelType = "editor"
	PanelTypeSplash PanelType = "splash"
)

const (
	CompactModeBreakpoint = 120 // Width at which the chat page switches to compact mode
	EditorHeight          = 5   // Height of the editor input area including padding
	SideBarWidth          = 31  // Width of the sidebar
	SideBarDetailsPadding = 1   // Padding for the sidebar details section
	HeaderHeight          = 1   // Height of the header
	
	// Layout constants for borders and padding
	BorderWidth        = 1 // Width of component borders
	LeftRightBorders   = 2 // Left + right border width (1 + 1)
	TopBottomBorders   = 2 // Top + bottom border width (1 + 1)
	DetailsPositioning = 2 // Positioning adjustment for details panel
	
	// Timing constants
	CancelTimerDuration = 2 * time.Second // Duration before cancel timer expires
)

type ChatPage interface {
	util.Model
	layout.Help
}

// cancelTimerCmd creates a command that expires the cancel timer
func cancelTimerCmd() tea.Cmd {
	return tea.Tick(CancelTimerDuration, func(time.Time) tea.Msg {
		return CancelTimerExpiredMsg{}
	})
}

type chatPage struct {
	width, height               int
	detailsWidth, detailsHeight int
	app                         *app.App
	
	// Layout state
	compact      bool
	forceCompact bool
	focusedPane  PanelType
	
	// Session
	session session.Session
	keyMap  KeyMap
	
	// Components
	header  header.Header
	sidebar sidebar.Sidebar
	chat    chat.MessageListCmp
	editor  editor.Editor
	splash  splash.Splash
	
	// Simple state flags
	showingDetails   bool
	isCanceling      bool
	splashFullScreen bool
}

func New(app *app.App) ChatPage {
	return &chatPage{
		app:         app,
		keyMap:      DefaultKeyMap(),
		header:      header.New(app.LSPClients),
		sidebar:     sidebar.New(app.History, app.LSPClients, false),
		chat:        chat.New(app),
		editor:      editor.New(app),
		splash:      splash.New(),
		focusedPane: PanelTypeSplash,
	}
}

func (p *chatPage) Init() tea.Cmd {
	cfg := config.Get()
	compact := cfg.Options.TUI.CompactMode
	p.compact = compact
	p.forceCompact = compact
	p.sidebar.SetCompactMode(p.compact)
	
	// Set splash state based on config
	if !config.HasInitialDataConfig() {
		// First-time setup: show model selection
		p.splash.SetOnboarding(true)
		p.splashFullScreen = true
	} else if b, _ := config.ProjectNeedsInitialization(); b {
		// Project needs CRUSH.md initialization
		p.splash.SetProjectInit(true)
		p.splashFullScreen = true
	} else {
		// Ready to chat: focus editor, splash in background
		p.focusedPane = PanelTypeEditor
		p.splashFullScreen = false
	}
	
	return tea.Batch(
		p.header.Init(),
		p.sidebar.Init(),
		p.chat.Init(),
		p.editor.Init(),
		p.splash.Init(),
	)
}

func (p *chatPage) Update(msg tea.Msg) (tea.Model, tea.Cmd) {
	var cmds []tea.Cmd
	switch msg := msg.(type) {
	case tea.WindowSizeMsg:
		return p, p.SetSize(msg.Width, msg.Height)
	case CancelTimerExpiredMsg:
		p.isCanceling = false
		return p, nil
	case chat.SendMsg:
		return p, p.sendMessage(msg.Text, msg.Attachments)
	case chat.SessionSelectedMsg:
		return p, p.setSession(msg)
	case commands.ToggleCompactModeMsg:
		p.forceCompact = !p.forceCompact
		var cmd tea.Cmd
		if p.forceCompact {
			p.setCompactMode(true)
			cmd = p.updateCompactConfig(true)
		} else if p.width >= CompactModeBreakpoint {
			p.setCompactMode(false)
			cmd = p.updateCompactConfig(false)
		}
		return p, tea.Batch(p.SetSize(p.width, p.height), cmd)
	case pubsub.Event[session.Session]:
		u, cmd := p.header.Update(msg)
		p.header = u.(header.Header)
		cmds = append(cmds, cmd)
		u, cmd = p.sidebar.Update(msg)
		p.sidebar = u.(sidebar.Sidebar)
		cmds = append(cmds, cmd)
		return p, tea.Batch(cmds...)
	case chat.SessionClearedMsg:
		u, cmd := p.header.Update(msg)
		p.header = u.(header.Header)
		cmds = append(cmds, cmd)
		u, cmd = p.sidebar.Update(msg)
		p.sidebar = u.(sidebar.Sidebar)
		cmds = append(cmds, cmd)
		u, cmd = p.chat.Update(msg)
		p.chat = u.(chat.MessageListCmp)
		cmds = append(cmds, cmd)
		return p, tea.Batch(cmds...)
	case filepicker.FilePickedMsg,
		completions.CompletionsClosedMsg,
		completions.SelectCompletionMsg:
		u, cmd := p.editor.Update(msg)
		p.editor = u.(editor.Editor)
		cmds = append(cmds, cmd)
		return p, tea.Batch(cmds...)

	case pubsub.Event[message.Message],
		anim.StepMsg,
		spinner.TickMsg:
		u, cmd := p.chat.Update(msg)
		p.chat = u.(chat.MessageListCmp)
		cmds = append(cmds, cmd)
		return p, tea.Batch(cmds...)

	case pubsub.Event[history.File], sidebar.SessionFilesMsg:
		u, cmd := p.sidebar.Update(msg)
		p.sidebar = u.(sidebar.Sidebar)
		cmds = append(cmds, cmd)
		return p, tea.Batch(cmds...)

	case commands.CommandRunCustomMsg:
		if p.app.CoderAgent.IsBusy() {
			return p, util.ReportWarn("Agent is busy, please wait before executing a command...")
		}

		cmd := p.sendMessage(msg.Content, nil)
		if cmd != nil {
			return p, cmd
		}
	case splash.OnboardingCompleteMsg:
		p.splashFullScreen = false
		if b, _ := config.ProjectNeedsInitialization(); b {
			p.splash.SetProjectInit(true)
			p.splashFullScreen = true
			return p, p.SetSize(p.width, p.height)
		}
		err := p.app.InitCoderAgent()
		if err != nil {
			return p, util.ReportError(err)
		}
		p.focusedPane = PanelTypeEditor
		return p, p.SetSize(p.width, p.height)
	case tea.KeyPressMsg:
		switch {
		case key.Matches(msg, p.keyMap.NewSession):
			return p, p.newSession()
		case key.Matches(msg, p.keyMap.AddAttachment):
			agentCfg := config.Get().Agents["coder"]
			model := config.Get().GetModelByType(agentCfg.Model)
			if model.SupportsImages {
				return p, util.CmdHandler(OpenFilePickerMsg{})
			} else {
				return p, util.ReportWarn("File attachments are not supported by the current model: " + model.Model)
			}
		case key.Matches(msg, p.keyMap.Tab):
			if p.session.ID == "" {
				u, cmd := p.splash.Update(msg)
				p.splash = u.(splash.Splash)
				return p, cmd
			}
			p.changeFocus()
			return p, nil
		case key.Matches(msg, p.keyMap.Cancel):
			return p, p.cancel()
		case key.Matches(msg, p.keyMap.Details):
			p.showDetails()
			return p, nil
		}

		switch p.focusedPane {
		case PanelTypeChat:
			u, cmd := p.chat.Update(msg)
			p.chat = u.(chat.MessageListCmp)
			cmds = append(cmds, cmd)
		case PanelTypeEditor:
			u, cmd := p.editor.Update(msg)
			p.editor = u.(editor.Editor)
			cmds = append(cmds, cmd)
		case PanelTypeSplash:
			u, cmd := p.splash.Update(msg)
			p.splash = u.(splash.Splash)
			cmds = append(cmds, cmd)
		}
	}
	return p, tea.Batch(cmds...)
}

func (p *chatPage) View() tea.View {
	var chatView tea.View
	t := styles.CurrentTheme()
	
	if p.session.ID == "" {
		splashView := p.splash.View()
		// Full screen during onboarding or project initialization
		if p.splashFullScreen {
			chatView = splashView
		} else {
			// Show splash + editor for new message state
			editorView := p.editor.View()
			chatView = tea.NewView(
				lipgloss.JoinVertical(
					lipgloss.Left,
					t.S().Base.Render(splashView.String()),
					editorView.String(),
				),
			)
			chatView.SetCursor(editorView.Cursor())
		}
	} else {
		messagesView := p.chat.View()
		editorView := p.editor.View()
		if p.compact {
			headerView := p.header.View()
			chatView = tea.NewView(
				lipgloss.JoinVertical(
					lipgloss.Left,
					headerView.String(),
					messagesView.String(),
					editorView.String(),
				),
			)
			chatView.SetCursor(editorView.Cursor())
		} else {
			sidebarView := p.sidebar.View()
			messages := lipgloss.JoinHorizontal(
				lipgloss.Left,
				messagesView.String(),
				sidebarView.String(),
			)
			chatView = tea.NewView(
				lipgloss.JoinVertical(
					lipgloss.Left,
					messages,
					p.editor.View().String(),
				),
			)
			chatView.SetCursor(editorView.Cursor())
		}
	}

	layers := []*lipgloss.Layer{
		lipgloss.NewLayer(chatView.String()).X(0).Y(0),
	}

	if p.showingDetails {
		style := t.S().Base.
			Width(p.detailsWidth).
			Border(lipgloss.RoundedBorder()).
			BorderForeground(t.BorderFocus)
		version := t.S().Subtle.Width(p.detailsWidth - 2).AlignHorizontal(lipgloss.Right).Render(version.Version)
		details := style.Render(
			lipgloss.JoinVertical(
				lipgloss.Left,
				p.sidebar.View().String(),
				version,
			),
		)
		layers = append(layers, lipgloss.NewLayer(details).X(1).Y(1))
	}
	canvas := lipgloss.NewCanvas(
		layers...,
	)
	view := tea.NewView(canvas.Render())
	view.SetCursor(chatView.Cursor())
	return view
}

func (p *chatPage) updateCompactConfig(compact bool) tea.Cmd {
	return func() tea.Msg {
		err := config.Get().SetCompactMode(compact)
		if err != nil {
			return util.InfoMsg{
				Type: util.InfoTypeError,
				Msg:  "Failed to update compact mode configuration: " + err.Error(),
			}
		}
		return nil
	}
}

func (p *chatPage) setCompactMode(compact bool) {
	if p.compact == compact {
		return
	}
	p.compact = compact
	if compact {
		p.compact = true
		p.sidebar.SetCompactMode(true)
	} else {
		p.compact = false
		p.showingDetails = false
		p.sidebar.SetCompactMode(false)
	}
}

func (p *chatPage) handleCompactMode(newWidth int) {
	if p.forceCompact {
		return
	}
	if newWidth < CompactModeBreakpoint && !p.compact {
		p.setCompactMode(true)
	}
	if newWidth >= CompactModeBreakpoint && p.compact {
		p.setCompactMode(false)
	}
}

func (p *chatPage) SetSize(width, height int) tea.Cmd {
	p.handleCompactMode(width)
	p.width = width
	p.height = height
	var cmds []tea.Cmd
	
	if p.session.ID == "" {
		if p.splashFullScreen {
			cmds = append(cmds, p.splash.SetSize(width, height))
		} else {
			cmds = append(cmds, p.splash.SetSize(width, height-EditorHeight))
			cmds = append(cmds, p.editor.SetSize(width, EditorHeight))
			cmds = append(cmds, p.editor.SetPosition(0, height-EditorHeight))
		}
	} else {
		if p.compact {
			cmds = append(cmds, p.chat.SetSize(width, height-EditorHeight-HeaderHeight))
			p.detailsWidth = width - DetailsPositioning
			cmds = append(cmds, p.sidebar.SetSize(p.detailsWidth-LeftRightBorders, p.detailsHeight-TopBottomBorders))
			cmds = append(cmds, p.editor.SetSize(width, EditorHeight))
			cmds = append(cmds, p.header.SetWidth(width-BorderWidth))
		} else {
			cmds = append(cmds, p.chat.SetSize(width-SideBarWidth, height-EditorHeight))
			cmds = append(cmds, p.editor.SetSize(width, EditorHeight))
			cmds = append(cmds, p.sidebar.SetSize(SideBarWidth, height-EditorHeight))
		}
		cmds = append(cmds, p.editor.SetPosition(0, height-EditorHeight))
	}
	return tea.Batch(cmds...)
}

func (p *chatPage) newSession() tea.Cmd {
	if p.session.ID == "" {
		return nil
	}

	p.session = session.Session{}
	p.focusedPane = PanelTypeEditor
	p.isCanceling = false
	return tea.Batch(
		util.CmdHandler(chat.SessionClearedMsg{}),
		p.SetSize(p.width, p.height),
	)
}

func (p *chatPage) setSession(session session.Session) tea.Cmd {
	if p.session.ID == session.ID {
		return nil
	}

	var cmds []tea.Cmd
	p.session = session
	
	cmds = append(cmds, p.SetSize(p.width, p.height))
	cmds = append(cmds, p.chat.SetSession(session))
	cmds = append(cmds, p.sidebar.SetSession(session))
	cmds = append(cmds, p.header.SetSession(session))
	cmds = append(cmds, p.editor.SetSession(session))

	return tea.Sequence(cmds...)
}

func (p *chatPage) changeFocus() {
	if p.session.ID == "" {
		return
	}
	switch p.focusedPane {
	case PanelTypeChat:
		p.focusedPane = PanelTypeEditor
		p.editor.Focus()
		p.chat.Blur()
	case PanelTypeEditor:
		p.focusedPane = PanelTypeChat
		p.chat.Focus()
		p.editor.Blur()
	}
}

<<<<<<< HEAD
func (p *chatPage) cancel() tea.Cmd {
	if p.session.ID == "" || !p.app.CoderAgent.IsBusy() {
		return nil
	}

	if p.isCanceling {
		p.isCanceling = false
		p.app.CoderAgent.Cancel(p.session.ID)
		return nil
	}

	p.isCanceling = true
	return cancelTimerCmd()
}

func (p *chatPage) showDetails() {
	if p.session.ID == "" || !p.compact {
		return
	}
	p.showingDetails = !p.showingDetails
	p.header.SetDetailsOpen(p.showingDetails)
}

func (p *chatPage) sendMessage(text string, attachments []message.Attachment) tea.Cmd {
	session := p.session
	var cmds []tea.Cmd
	if p.session.ID == "" {
		newSession, err := p.app.Sessions.Create(context.Background(), "New Session")
		if err != nil {
			return util.ReportError(err)
		}
		session = newSession
		cmds = append(cmds, util.CmdHandler(chat.SessionSelectedMsg(session)))
	}
	_, err := p.app.CoderAgent.Run(context.Background(), session.ID, text, attachments...)
	if err != nil {
		return util.ReportError(err)
	}
	return tea.Batch(cmds...)
=======
func (p *chatPage) View() string {
	if !p.compactMode || p.session.ID == "" {
		// If not in compact mode or there is no session, we don't show the header
		return p.layout.View()
	}
	layoutView := p.layout.View()
	chatView := strings.Join(
		[]string{
			p.header.View(),
			layoutView,
		}, "\n",
	)
	layers := []*lipgloss.Layer{
		lipgloss.NewLayer(chatView).X(0).Y(0),
	}
	if p.showDetails {
		t := styles.CurrentTheme()
		style := t.S().Base.
			Border(lipgloss.RoundedBorder()).
			BorderForeground(t.BorderFocus)
		version := t.S().Subtle.Padding(0, 1).AlignHorizontal(lipgloss.Right).Width(p.wWidth - 4).Render(version.Version)
		details := style.Render(
			lipgloss.JoinVertical(
				lipgloss.Left,
				p.compactSidebar.View(),
				version,
			),
		)
		layers = append(layers, lipgloss.NewLayer(details).X(1).Y(1))
	}
	canvas := lipgloss.NewCanvas(
		layers...,
	)
	return canvas.Render()
}

func (p *chatPage) Cursor() *tea.Cursor {
	if v, ok := p.layout.(util.Cursor); ok {
		return v.Cursor()
	}
	return nil
>>>>>>> eeeb9a03
}

func (p *chatPage) Bindings() []key.Binding {
	bindings := []key.Binding{
		p.keyMap.NewSession,
		p.keyMap.AddAttachment,
	}
	if p.app.CoderAgent != nil && p.app.CoderAgent.IsBusy() {
		cancelBinding := p.keyMap.Cancel
		if p.isCanceling {
			cancelBinding = key.NewBinding(
				key.WithKeys("esc"),
				key.WithHelp("esc", "press again to cancel"),
			)
		}
		bindings = append([]key.Binding{cancelBinding}, bindings...)
	}

	switch p.focusedPane {
	case PanelTypeChat:
		bindings = append([]key.Binding{
			key.NewBinding(
				key.WithKeys("tab"),
				key.WithHelp("tab", "focus editor"),
			),
		}, bindings...)
		bindings = append(bindings, p.chat.Bindings()...)
	case PanelTypeEditor:
		bindings = append([]key.Binding{
			key.NewBinding(
				key.WithKeys("tab"),
				key.WithHelp("tab", "focus chat"),
			),
		}, bindings...)
		bindings = append(bindings, p.editor.Bindings()...)
	case PanelTypeSplash:
		bindings = append(bindings, p.splash.Bindings()...)
	}

	return bindings
}<|MERGE_RESOLUTION|>--- conflicted
+++ resolved
@@ -54,13 +54,13 @@
 	SideBarWidth          = 31  // Width of the sidebar
 	SideBarDetailsPadding = 1   // Padding for the sidebar details section
 	HeaderHeight          = 1   // Height of the header
-	
+
 	// Layout constants for borders and padding
 	BorderWidth        = 1 // Width of component borders
 	LeftRightBorders   = 2 // Left + right border width (1 + 1)
 	TopBottomBorders   = 2 // Top + bottom border width (1 + 1)
 	DetailsPositioning = 2 // Positioning adjustment for details panel
-	
+
 	// Timing constants
 	CancelTimerDuration = 2 * time.Second // Duration before cancel timer expires
 )
@@ -81,23 +81,23 @@
 	width, height               int
 	detailsWidth, detailsHeight int
 	app                         *app.App
-	
+
 	// Layout state
 	compact      bool
 	forceCompact bool
 	focusedPane  PanelType
-	
+
 	// Session
 	session session.Session
 	keyMap  KeyMap
-	
+
 	// Components
 	header  header.Header
 	sidebar sidebar.Sidebar
 	chat    chat.MessageListCmp
 	editor  editor.Editor
 	splash  splash.Splash
-	
+
 	// Simple state flags
 	showingDetails   bool
 	isCanceling      bool
@@ -123,7 +123,7 @@
 	p.compact = compact
 	p.forceCompact = compact
 	p.sidebar.SetCompactMode(p.compact)
-	
+
 	// Set splash state based on config
 	if !config.HasInitialDataConfig() {
 		// First-time setup: show model selection
@@ -138,7 +138,7 @@
 		p.focusedPane = PanelTypeEditor
 		p.splashFullScreen = false
 	}
-	
+
 	return tea.Batch(
 		p.header.Init(),
 		p.sidebar.Init(),
@@ -279,10 +279,21 @@
 	return p, tea.Batch(cmds...)
 }
 
-func (p *chatPage) View() tea.View {
-	var chatView tea.View
+func (p *chatPage) Cursor() *tea.Cursor {
+	switch p.focusedPane {
+	case PanelTypeEditor:
+		return p.editor.Cursor()
+	case PanelTypeSplash:
+		return p.splash.Cursor()
+	default:
+		return nil
+	}
+}
+
+func (p *chatPage) View() string {
+	var chatView string
 	t := styles.CurrentTheme()
-	
+
 	if p.session.ID == "" {
 		splashView := p.splash.View()
 		// Full screen during onboarding or project initialization
@@ -291,49 +302,40 @@
 		} else {
 			// Show splash + editor for new message state
 			editorView := p.editor.View()
-			chatView = tea.NewView(
-				lipgloss.JoinVertical(
-					lipgloss.Left,
-					t.S().Base.Render(splashView.String()),
-					editorView.String(),
-				),
+			chatView = lipgloss.JoinVertical(
+				lipgloss.Left,
+				t.S().Base.Render(splashView),
+				editorView,
 			)
-			chatView.SetCursor(editorView.Cursor())
 		}
 	} else {
 		messagesView := p.chat.View()
 		editorView := p.editor.View()
 		if p.compact {
 			headerView := p.header.View()
-			chatView = tea.NewView(
-				lipgloss.JoinVertical(
-					lipgloss.Left,
-					headerView.String(),
-					messagesView.String(),
-					editorView.String(),
-				),
+			chatView = lipgloss.JoinVertical(
+				lipgloss.Left,
+				headerView,
+				messagesView,
+				editorView,
 			)
-			chatView.SetCursor(editorView.Cursor())
 		} else {
 			sidebarView := p.sidebar.View()
 			messages := lipgloss.JoinHorizontal(
 				lipgloss.Left,
-				messagesView.String(),
-				sidebarView.String(),
+				messagesView,
+				sidebarView,
 			)
-			chatView = tea.NewView(
-				lipgloss.JoinVertical(
-					lipgloss.Left,
-					messages,
-					p.editor.View().String(),
-				),
+			chatView = lipgloss.JoinVertical(
+				lipgloss.Left,
+				messages,
+				p.editor.View(),
 			)
-			chatView.SetCursor(editorView.Cursor())
 		}
 	}
 
 	layers := []*lipgloss.Layer{
-		lipgloss.NewLayer(chatView.String()).X(0).Y(0),
+		lipgloss.NewLayer(chatView).X(0).Y(0),
 	}
 
 	if p.showingDetails {
@@ -345,7 +347,7 @@
 		details := style.Render(
 			lipgloss.JoinVertical(
 				lipgloss.Left,
-				p.sidebar.View().String(),
+				p.sidebar.View(),
 				version,
 			),
 		)
@@ -354,9 +356,7 @@
 	canvas := lipgloss.NewCanvas(
 		layers...,
 	)
-	view := tea.NewView(canvas.Render())
-	view.SetCursor(chatView.Cursor())
-	return view
+	return canvas.Render()
 }
 
 func (p *chatPage) updateCompactConfig(compact bool) tea.Cmd {
@@ -404,7 +404,7 @@
 	p.width = width
 	p.height = height
 	var cmds []tea.Cmd
-	
+
 	if p.session.ID == "" {
 		if p.splashFullScreen {
 			cmds = append(cmds, p.splash.SetSize(width, height))
@@ -451,7 +451,7 @@
 
 	var cmds []tea.Cmd
 	p.session = session
-	
+
 	cmds = append(cmds, p.SetSize(p.width, p.height))
 	cmds = append(cmds, p.chat.SetSession(session))
 	cmds = append(cmds, p.sidebar.SetSession(session))
@@ -477,7 +477,6 @@
 	}
 }
 
-<<<<<<< HEAD
 func (p *chatPage) cancel() tea.Cmd {
 	if p.session.ID == "" || !p.app.CoderAgent.IsBusy() {
 		return nil
@@ -517,49 +516,6 @@
 		return util.ReportError(err)
 	}
 	return tea.Batch(cmds...)
-=======
-func (p *chatPage) View() string {
-	if !p.compactMode || p.session.ID == "" {
-		// If not in compact mode or there is no session, we don't show the header
-		return p.layout.View()
-	}
-	layoutView := p.layout.View()
-	chatView := strings.Join(
-		[]string{
-			p.header.View(),
-			layoutView,
-		}, "\n",
-	)
-	layers := []*lipgloss.Layer{
-		lipgloss.NewLayer(chatView).X(0).Y(0),
-	}
-	if p.showDetails {
-		t := styles.CurrentTheme()
-		style := t.S().Base.
-			Border(lipgloss.RoundedBorder()).
-			BorderForeground(t.BorderFocus)
-		version := t.S().Subtle.Padding(0, 1).AlignHorizontal(lipgloss.Right).Width(p.wWidth - 4).Render(version.Version)
-		details := style.Render(
-			lipgloss.JoinVertical(
-				lipgloss.Left,
-				p.compactSidebar.View(),
-				version,
-			),
-		)
-		layers = append(layers, lipgloss.NewLayer(details).X(1).Y(1))
-	}
-	canvas := lipgloss.NewCanvas(
-		layers...,
-	)
-	return canvas.Render()
-}
-
-func (p *chatPage) Cursor() *tea.Cursor {
-	if v, ok := p.layout.(util.Cursor); ok {
-		return v.Cursor()
-	}
-	return nil
->>>>>>> eeeb9a03
 }
 
 func (p *chatPage) Bindings() []key.Binding {
